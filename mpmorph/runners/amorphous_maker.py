--- conflicted
+++ resolved
@@ -5,13 +5,11 @@
 import os
 import shutil
 
-<<<<<<< HEAD
-__author__ = 'Muratahan Aykol <maykol@lbl.gov>'
-=======
+__author__ = 'Eric Sivonxay, Jianli Cheng, and Muratahan Aykol'
+
 from pymatgen.io.vasp.inputs import Poscar
 from pymatgen import Structure, MPRester, Composition
 
->>>>>>> 7f4683a0
 
 class AmorphousMaker(object):
     def __init__(self, el_num_dict, box_scale, tol=2.0, packmol_path="packmol",
