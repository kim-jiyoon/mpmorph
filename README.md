# MPmorph

MPmorph is a collection of tools to run and analyze ab-initio molecular dynamics (AIMD) calculations run with VASP, 
and is currently under development.
It relies heavily on tools developed by the Materials Project ([pymatgen](http://www.pymatgen.org), 
[custodian](https://github.com/materialsproject/custodian), 
[fireworks](https://github.com/materialsproject/fireworks)) and [atomate](https://github.com/hackingmaterials/atomate).

MPmorph provides:
* Infrastructure for dynamic VASP MD workflows:
  * Tools to create dynamic MD workflows using atomate
  * E.g. generation of new MD runs based on the given criterion (currently pressure, for liquid/amorphous phase density estimation)
* Tools for statistical analysis of:
  * Static observables:
    * Radial distribution functions
    * Coordination numbers
    * Voronoi analysis
    * Polyhedra connectivities
    * Thermodynamic quantities
  * Diffusion coefficients:  
    * Robust calculation of diffusion coefficients (D) and activation energies (Q).
    * Rigorous error analysis for D and Q.

# Installation

Before installing mpmorph, install the latest version of [pymatgen](http://www.pymatgen.org), 
[custodian](https://github.com/materialsproject/custodian), 
[fireworks](https://github.com/materialsproject/fireworks)) and [atomate](https://github.com/hackingmaterials/atomate)

clone the repository to your computer and install using 
```bash
python setup.py install
```

If you wish to make amorphous structures, please install [packmol](http://m3g.iqm.unicamp.br/packmol/home.shtml) on your machine and add the following line to your bash profile. 
```bash
export PACKMOL_PATH="path_to_packmol_executable_here"
```

# Using MPmorph
Before diving headfirst into mpmorph, one should get familiar with how to run fireworks before jumping into mpmorph. Relevant features of fireworks include setting up a fireworks database, adding workflows to the database, configuring a conda environment for running fireworks on a supercomputer, launching jobs to a workload manager (using qlaunch), and monitoring fireworks jobs. For a quick tutorial, check out [beginner](https://www.youtube.com/watch?v=-MalOMJt34U) and [intermediate](https://www.youtube.com/watch?v=zYA_BbKwVO4) atomate/fireworks tutorials from our 2019 Materials project workshop. 

A sample of using mpmorph to run an AIMD simulation at 1500K for 200ps (100k steps at 2fs/step) is shown below:

```python
<<<<<<< HEAD
from mpmorph.workflow.converge import get_converge_wf
from pymatgen.ext.matproj import MPRester
=======
from mpmorph.workflows.converge import get_converge_wf
from pymatgen import MPRester
>>>>>>> 22dbcaf2
from fireworks import LaunchPad

mpr = MPRester()
structure = mpr.get_structure_by_material_id('mp-1143')
structure.make_supercell([3, 3, 3])

wf = get_converge_wf(structure, temperature = 750, target_steps = 100000)

lp = LaunchPad.auto_load()
lp.add_wf(wf)
```

To generate an amorphous structure, run the following code:

```python
from mpmorph.runners.amorphous_maker import get_random_packed
from mpmorph.workflows.converge import get_converge_wf
from fireworks import LaunchPad

structure = get_random_packed('Li', target_atoms=100)

wf = get_converge_wf(structure, temperature = 5000, target_steps = 10000)

lp = LaunchPad.auto_load()
lp.add_wf(wf)
```

## Customizing runs
At the simplest level of customizing the workflow, one can change the temperature, total number of steps by changing the args passed to get_converge_wf().

For more advanced changes, pass a dictionary for "converge_args", "spawner_args", or "prod_args". This allows customization of vasp inputs, starting and ending temperatures, number of steps, and convergence crieteria.

### Examples:

Changing the rescale parameter, to make for larger volume changes at each stage:
```python
from mpmorph.runners.amorphous_maker import get_random_packed
from mpmorph.workflows.converge import get_converge_wf
from fireworks import LaunchPad

structure = get_random_packed('Li', target_atoms=100)

spawner_args = {'rescale_params': {'beta': 5e-6}}
wf = get_converge_wf(structure, temperature = 5000, target_steps = 10000, spawner_args=spawner_args)

lp = LaunchPad.auto_load()
lp.add_wf(wf)
```

Changing precision of production runs to PREC=Low:
```python
from mpmorph.runners.amorphous_maker import get_random_packed
from mpmorph.workflows.converge import get_converge_wf
from fireworks import LaunchPad

structure = get_random_packed('Li', target_atoms=100)

prod_args = {'optional_fw_params': {'override_default_vasp_params': {'user_incar_settings': {'PREC': 'Normal'}}}}
wf = get_converge_wf(structure, temperature = 5000, target_steps = 10000, prod_args = prod_args)

lp = LaunchPad.auto_load()
lp.add_wf(wf)
```


# Citation

If you use mpmorph, please cite the following papers:
 * Aykol, M., Dwaraknath, S.S., Sun, W. and Persson, K.A., 2018. Thermodynamic limit for synthesis of metastable inorganic materials. Science advances, 4(4), p.eaaq0148.
 * Aykol, M. and Persson, K.A., 2018. Oxidation Protection with Amorphous Surface Oxides: Thermodynamic Insights from Ab Initio Simulations on Aluminum. ACS applied materials & interfaces, 10(3), pp.3039-3045.<|MERGE_RESOLUTION|>--- conflicted
+++ resolved
@@ -43,13 +43,10 @@
 A sample of using mpmorph to run an AIMD simulation at 1500K for 200ps (100k steps at 2fs/step) is shown below:
 
 ```python
-<<<<<<< HEAD
+
 from mpmorph.workflow.converge import get_converge_wf
 from pymatgen.ext.matproj import MPRester
-=======
-from mpmorph.workflows.converge import get_converge_wf
-from pymatgen import MPRester
->>>>>>> 22dbcaf2
+
 from fireworks import LaunchPad
 
 mpr = MPRester()
